*~
*.a
*.so
*.o
*.mod
simsopt_20*.dat
residuals_20*.dat
_skbuild/
build/
build-cmake/
dist/
pip-wheel-metadata/
<<<<<<< HEAD
src/SIMSOPT.egg-info/

=======
.DS_Store
.coverage
.tox
	
>>>>>>> 3927505e
# f90wrap related
src.*/
.f2py_f2cmap 
.libs/ 
__pycache__/
*.fpp
f90wrap_*.f90

# VMEC specific
modules/VMEC/vmec.py
modules/VMEC/vmec_pkg/
wout*
mercier*
jxbout*
parvmecinfo.txt
threed*
vmec_f90wrap.py

# SPEC specific
spec*.sp
spec*.sp.end
spec*.sp.h5

# examples
examples/VMEC/

# Sphinx related files
docs/build/<|MERGE_RESOLUTION|>--- conflicted
+++ resolved
@@ -10,15 +10,11 @@
 build-cmake/
 dist/
 pip-wheel-metadata/
-<<<<<<< HEAD
 src/SIMSOPT.egg-info/
-
-=======
 .DS_Store
 .coverage
 .tox
 	
->>>>>>> 3927505e
 # f90wrap related
 src.*/
 .f2py_f2cmap 
